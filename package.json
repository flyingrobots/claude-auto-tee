--- conflicted
+++ resolved
@@ -14,12 +14,14 @@
     "test:security": "bash test/graceful-degradation-test.sh && bash test/error-codes-test.sh",
     "test:edge-cases": "bash test/graceful-degradation-test.sh && bash test/integration-test.sh",
     "test:ci": "bash test/graceful-degradation-test.sh && node test/test.js && bash test/error-codes-test.sh",
-<<<<<<< HEAD
-    "test:all": "bash test/graceful-degradation-test.sh && node test/test.js && bash test/error-codes-test.sh && bash test/resource-management-test.sh && bash test/integration-test.sh && bash test/test-path-handling.sh && bash test/test-resource-warnings.sh && bash test/test-platform-specific.sh",
-    "test:cross-platform": "bash -c 'echo Testing on $(uname -s 2>/dev/null || echo Windows); bash test/graceful-degradation-test.sh && node test/test.js && bash test/error-codes-test.sh && bash test/resource-management-test.sh && bash test/integration-test.sh && bash test/test-path-handling.sh && bash test/test-resource-warnings.sh && bash test/test-platform-specific.sh'",
+    "test:all": "bash test/graceful-degradation-test.sh && node test/test.js && bash test/error-codes-test.sh && bash test/resource-management-test.sh && bash test/integration-test.sh && bash test/platform-specific-tests.sh",
+    "test:cross-platform": "bash -c 'echo Testing on $(uname -s 2>/dev/null || echo Windows); bash test/graceful-degradation-test.sh && node test/test.js && bash test/error-codes-test.sh && bash test/resource-management-test.sh && bash test/integration-test.sh && bash test/platform-specific-tests.sh'",
     "test:path-handling": "bash test/test-path-handling.sh",
     "test:resource-warnings": "bash test/test-resource-warnings.sh",
-    "test:platform-specific": "bash test/test-platform-specific.sh",
+    "test:platform": "bash test/platform-specific-tests.sh",
+    "test:platform:macos": "bash test/platform/macos-tests.sh",
+    "test:platform:linux": "bash test/platform/linux-tests.sh",
+    "test:platform:wsl": "bash test/platform/windows-wsl-tests.sh",
     "test:unicode": "node test/unicode/unicode-paths.test.js",
     "test:semantic": "node test/semantic/semantic-extractor.test.js",
     "test:parser": "node test/parser/capture-path-parser.test.js",
@@ -28,14 +30,6 @@
     "test:env-acceptance": "bash test/env/acceptance-test.sh",
     "test:env-demo": "node test/env/demo.js",
     "test:freshness": "node test/scoring/run-freshness-tests.js"
-=======
-    "test:platform": "bash test/platform-specific-tests.sh",
-    "test:platform:macos": "bash test/platform/macos-tests.sh",
-    "test:platform:linux": "bash test/platform/linux-tests.sh",
-    "test:platform:wsl": "bash test/platform/windows-wsl-tests.sh",
-    "test:all": "bash test/graceful-degradation-test.sh && node test/test.js && bash test/error-codes-test.sh && bash test/resource-management-test.sh && bash test/integration-test.sh && bash test/platform-specific-tests.sh",
-    "test:cross-platform": "bash -c 'echo Testing on $(uname -s 2>/dev/null || echo Windows); bash test/graceful-degradation-test.sh && node test/test.js && bash test/error-codes-test.sh && bash test/resource-management-test.sh && bash test/integration-test.sh && bash test/platform-specific-tests.sh'"
->>>>>>> 4d934b93
   },
   "repository": {
     "type": "git",
